# !/usr/bin/env python3

import jax
from jax import nn

from typing import Optional
import tensorflow_datasets as tfds

from agentlace.trainer import TrainerConfig
from agentlace.data.tfds import populate_datastore

from serl_launcher.common.wandb import WandBLogger
from serl_launcher.agents.continuous.bc import BCAgent
from serl_launcher.agents.continuous.sac import SACAgent
from serl_launcher.agents.continuous.drq import DrQAgent
from serl_launcher.agents.continuous.vice import VICEAgent
from serl_launcher.agents.continuous.bc_noimg import BCAgentNoImg

from serl_launcher.data.data_store import (
    MemoryEfficientReplayBufferDataStore,
    ReplayBufferDataStore,
)


##############################################################################


def make_bc_agent(
        seed, sample_obs, sample_action, image_keys=("image",), encoder_type="small"
):
    return BCAgent.create(
        jax.random.PRNGKey(seed),
        sample_obs,
        sample_action,
        network_kwargs={
            "activations": nn.tanh,
            "use_layer_norm": False,
            "hidden_dims": [256, 256],
        },
        policy_kwargs={
            "tanh_squash_distribution": False,
            "std_parameterization": "exp",
            "std_min": 1e-5,
            "std_max": 5,
        },
        use_proprio=True,
        encoder_type=encoder_type,
        image_keys=image_keys,
    )


<<<<<<< HEAD
def make_bc_agent_no_img(
        seed, sample_obs, sample_action
):
    return BCAgentNoImg.create(
        jax.random.PRNGKey(seed),
        sample_obs,
        sample_action,
        network_kwargs={
            "activations": nn.tanh,
            "use_layer_norm": False,
            "hidden_dims": [256, 256],
            # "hidden_dims": [128, 64],
        },
        policy_kwargs={
            "tanh_squash_distribution": False,
            "std_parameterization": "exp",
            "std_min": 1e-5,
            "std_max": 5,
        },
    )


def make_sac_agent(seed, sample_obs, sample_action):
=======
def make_sac_agent(seed, sample_obs, sample_action, discount=0.99):
>>>>>>> 21ff8a01
    return SACAgent.create_states(
        jax.random.PRNGKey(seed),
        sample_obs,
        sample_action,
        policy_kwargs={
            "tanh_squash_distribution": True,
            "std_parameterization": "exp",
            "std_min": 1e-5,
            "std_max": 5,
        },
        critic_network_kwargs={
            "activations": nn.tanh,
            "use_layer_norm": True,
            "hidden_dims": [256, 256],
            # "hidden_dims": [128, 64],         # simpler network
        },
        policy_network_kwargs={
            "activations": nn.tanh,
            "use_layer_norm": True,
            "hidden_dims": [256, 256],
            # "hidden_dims": [128, 64],
        },
<<<<<<< HEAD
        temperature_init=1e-2,  # 1e-2
        discount=0.99,  # or try values lower, not lower than 0.95
=======
        temperature_init=1e-2,
        discount=discount,
>>>>>>> 21ff8a01
        backup_entropy=False,
        critic_ensemble_size=10,  # isREDQ with these
        critic_subsample_size=2,
    )


<<<<<<< HEAD
def make_voxel_drq_agent(
        seed,
        sample_obs,
        sample_action,
        image_keys=("image",),
        encoder_type="voxnet",
        state_mask="all",
        encoder_kwargs=None
=======
def make_drq_agent(
    seed,
    sample_obs,
    sample_action,
    image_keys=("image",),
    encoder_type="small",
    discount=0.96,
>>>>>>> 21ff8a01
):
    if encoder_kwargs is None:
        encoder_kwargs = dict(bottleneck_dim=128)

    agent = DrQAgent.create_voxel_drq(
        jax.random.PRNGKey(seed),
        sample_obs,
        sample_action,
        encoder_type=encoder_type,
        use_proprio=True,
        state_mask=state_mask,
        image_keys=image_keys,
        policy_kwargs=dict(
            tanh_squash_distribution=True,
            std_parameterization="exp",
            std_min=1e-5,
            std_max=5,
        ),
        critic_network_kwargs=dict(
            activations=nn.tanh,
            use_layer_norm=True,
            hidden_dims=[256, 256],
            dropout_rate=0.1
        ),
        policy_network_kwargs=dict(
            activations=nn.tanh,
            use_layer_norm=True,
            hidden_dims=[256, 256],
            dropout_rate=0.1
        ),
        temperature_init=1e-2,
<<<<<<< HEAD
        discount=0.99,  # 0.99
        backup_entropy=True,
=======
        discount=discount,
        backup_entropy=False,
>>>>>>> 21ff8a01
        critic_ensemble_size=10,
        critic_subsample_size=2,
        encoder_kwargs=encoder_kwargs,
        # dict(
        #     # pooling_method="spatial_learned_embeddings",
        #     bottleneck_dim=128,
        #     # num_spatial_blocks=8,
        #     # num_kp=64,
        # ),
        actor_optimizer_kwargs={
            "learning_rate": 3e-3,
        },
        critic_optimizer_kwargs={
            "learning_rate": 3e-3,
        },
    )
    return agent


def make_vice_agent(
<<<<<<< HEAD
        seed,
        sample_obs,
        sample_action,
        sample_vice_obs,
        image_keys=("image",),
        vice_image_keys=("image",),
        encoder_type="small",
=======
    seed,
    sample_obs,
    sample_action,
    sample_vice_obs,
    image_keys=("image",),
    vice_image_keys=("image",),
    encoder_type="small",
    discount=0.96,
>>>>>>> 21ff8a01
):
    agent = VICEAgent.create_vice(
        jax.random.PRNGKey(seed),
        sample_obs,
        sample_action,
        sample_vice_obs,
        encoder_type=encoder_type,
        use_proprio=True,
        image_keys=image_keys,
        vice_image_keys=vice_image_keys,
        policy_kwargs={
            "tanh_squash_distribution": True,
            "std_parameterization": "exp",
            "std_min": 1e-5,
            "std_max": 5,
        },
        critic_network_kwargs={
            "activations": nn.tanh,
            "use_layer_norm": True,
            "hidden_dims": [256, 256],
        },
        vice_network_kwargs={
            "activations": nn.leaky_relu,
            "use_layer_norm": True,
            "hidden_dims": [
                256,
            ],
            "dropout_rate": 0.1,
        },
        policy_network_kwargs={
            "activations": nn.tanh,
            "use_layer_norm": True,
            "hidden_dims": [256, 256],
        },
        temperature_init=1e-2,
        discount=discount,
        backup_entropy=False,
        critic_ensemble_size=10,
        critic_subsample_size=2,
    )
    return agent


def make_trainer_config(port_number: int = 5488, broadcast_port: int = 5489):
    return TrainerConfig(
        port_number=port_number,
        broadcast_port=broadcast_port,
        request_types=["send-stats"],
        # experimental_pipeline_port=5547, # experimental ds update
    )


def make_wandb_logger(
        project: str = "agentlace",
        description: str = "serl_launcher",
        debug: bool = False,
):
    wandb_config = WandBLogger.get_default_config()
    wandb_config.update(
        {
            "project": project,
            "exp_descriptor": description,
            "tag": description,
        }
    )
    wandb_logger = WandBLogger(
        wandb_config=wandb_config,
        variant={},
        debug=debug,
    )
    return wandb_logger


def make_replay_buffer(
<<<<<<< HEAD
        env,
        capacity: int = 1000000,
        rlds_logger_path: Optional[str] = None,
        type: str = "replay_buffer",
        image_keys: list = [],  # used only type=="memory_efficient_replay_buffer"
        preload_rlds_path: Optional[str] = None,
=======
    env,
    capacity: int = 1000000,
    rlds_logger_path: Optional[str] = None,
    type: str = "replay_buffer",
    image_keys: list = [],  # used only type=="memory_efficient_replay_buffer"
    preload_rlds_path: Optional[str] = None,
    preload_data_transform: Optional[callable] = None,
>>>>>>> 21ff8a01
):
    """
    This is the high-level helper function to
    create a replay buffer for the given environment.

    Args:
    - env: gym or gymasium environment
    - capacity: capacity of the replay buffer
    - rlds_logger_path: path to save RLDS logs
    - type: support only for "replay_buffer" and "memory_efficient_replay_buffer"
    - image_keys: list of image keys, used only "memory_efficient_replay_buffer"
    - preload_rlds_path: path to preloaded RLDS trajectories
    - preload_data_transform: data transformation function for preloaded RLDS data
    """
    print("shape of observation space and action space")
    print(env.observation_space)
    print(env.action_space)

    # init logger for RLDS
    if rlds_logger_path:
        # from: https://github.com/rail-berkeley/oxe_envlogger
        from oxe_envlogger.rlds_logger import RLDSLogger

        rlds_logger = RLDSLogger(
            observation_space=env.observation_space,
            action_space=env.action_space,
            dataset_name="serl_rlds_dataset",
            directory=rlds_logger_path,
            max_episodes_per_file=5,  # TODO: arbitrary number
        )
    else:
        rlds_logger = None

    if type == "replay_buffer":
        replay_buffer = ReplayBufferDataStore(
            env.observation_space,
            env.action_space,
            capacity=capacity,
            rlds_logger=rlds_logger,
        )
    elif type == "memory_efficient_replay_buffer":
        replay_buffer = MemoryEfficientReplayBufferDataStore(
            env.observation_space,
            env.action_space,
            capacity=capacity,
            rlds_logger=rlds_logger,
            image_keys=image_keys,
        )
    else:
        raise ValueError(f"Unsupported replay_buffer_type: {type}")

    if preload_rlds_path:
        print(f" - Preloaded {preload_rlds_path} to replay buffer")
        dataset = tfds.builder_from_directory(preload_rlds_path).as_dataset(split="all")
        populate_datastore(
            replay_buffer,
            dataset,
            data_transform=preload_data_transform,
            type="with_dones",
        )
        print(f" - done populated {len(replay_buffer)} samples to replay buffer")

    return replay_buffer<|MERGE_RESOLUTION|>--- conflicted
+++ resolved
@@ -14,19 +14,17 @@
 from serl_launcher.agents.continuous.sac import SACAgent
 from serl_launcher.agents.continuous.drq import DrQAgent
 from serl_launcher.agents.continuous.vice import VICEAgent
-from serl_launcher.agents.continuous.bc_noimg import BCAgentNoImg
 
 from serl_launcher.data.data_store import (
     MemoryEfficientReplayBufferDataStore,
     ReplayBufferDataStore,
 )
 
-
 ##############################################################################
 
 
 def make_bc_agent(
-        seed, sample_obs, sample_action, image_keys=("image",), encoder_type="small"
+    seed, sample_obs, sample_action, image_keys=("image",), encoder_type="small"
 ):
     return BCAgent.create(
         jax.random.PRNGKey(seed),
@@ -49,33 +47,7 @@
     )
 
 
-<<<<<<< HEAD
-def make_bc_agent_no_img(
-        seed, sample_obs, sample_action
-):
-    return BCAgentNoImg.create(
-        jax.random.PRNGKey(seed),
-        sample_obs,
-        sample_action,
-        network_kwargs={
-            "activations": nn.tanh,
-            "use_layer_norm": False,
-            "hidden_dims": [256, 256],
-            # "hidden_dims": [128, 64],
-        },
-        policy_kwargs={
-            "tanh_squash_distribution": False,
-            "std_parameterization": "exp",
-            "std_min": 1e-5,
-            "std_max": 5,
-        },
-    )
-
-
-def make_sac_agent(seed, sample_obs, sample_action):
-=======
 def make_sac_agent(seed, sample_obs, sample_action, discount=0.99):
->>>>>>> 21ff8a01
     return SACAgent.create_states(
         jax.random.PRNGKey(seed),
         sample_obs,
@@ -90,37 +62,20 @@
             "activations": nn.tanh,
             "use_layer_norm": True,
             "hidden_dims": [256, 256],
-            # "hidden_dims": [128, 64],         # simpler network
         },
         policy_network_kwargs={
             "activations": nn.tanh,
             "use_layer_norm": True,
             "hidden_dims": [256, 256],
-            # "hidden_dims": [128, 64],
-        },
-<<<<<<< HEAD
-        temperature_init=1e-2,  # 1e-2
-        discount=0.99,  # or try values lower, not lower than 0.95
-=======
+        },
         temperature_init=1e-2,
         discount=discount,
->>>>>>> 21ff8a01
         backup_entropy=False,
-        critic_ensemble_size=10,  # isREDQ with these
+        critic_ensemble_size=10,
         critic_subsample_size=2,
     )
 
 
-<<<<<<< HEAD
-def make_voxel_drq_agent(
-        seed,
-        sample_obs,
-        sample_action,
-        image_keys=("image",),
-        encoder_type="voxnet",
-        state_mask="all",
-        encoder_kwargs=None
-=======
 def make_drq_agent(
     seed,
     sample_obs,
@@ -128,7 +83,47 @@
     image_keys=("image",),
     encoder_type="small",
     discount=0.96,
->>>>>>> 21ff8a01
+):
+    agent = DrQAgent.create_drq(
+        jax.random.PRNGKey(seed),
+        sample_obs,
+        sample_action,
+        encoder_type=encoder_type,
+        use_proprio=True,
+        image_keys=image_keys,
+        policy_kwargs={
+            "tanh_squash_distribution": True,
+            "std_parameterization": "exp",
+            "std_min": 1e-5,
+            "std_max": 5,
+        },
+        critic_network_kwargs={
+            "activations": nn.tanh,
+            "use_layer_norm": True,
+            "hidden_dims": [256, 256],
+        },
+        policy_network_kwargs={
+            "activations": nn.tanh,
+            "use_layer_norm": True,
+            "hidden_dims": [256, 256],
+        },
+        temperature_init=1e-2,
+        discount=discount,
+        backup_entropy=False,
+        critic_ensemble_size=10,
+        critic_subsample_size=2,
+    )
+    return agent
+
+
+def make_voxel_drq_agent(
+        seed,
+        sample_obs,
+        sample_action,
+        image_keys=("image",),
+        encoder_type="voxnet",
+        state_mask="all",
+        encoder_kwargs=None
 ):
     if encoder_kwargs is None:
         encoder_kwargs = dict(bottleneck_dim=128)
@@ -160,13 +155,8 @@
             dropout_rate=0.1
         ),
         temperature_init=1e-2,
-<<<<<<< HEAD
         discount=0.99,  # 0.99
         backup_entropy=True,
-=======
-        discount=discount,
-        backup_entropy=False,
->>>>>>> 21ff8a01
         critic_ensemble_size=10,
         critic_subsample_size=2,
         encoder_kwargs=encoder_kwargs,
@@ -187,15 +177,6 @@
 
 
 def make_vice_agent(
-<<<<<<< HEAD
-        seed,
-        sample_obs,
-        sample_action,
-        sample_vice_obs,
-        image_keys=("image",),
-        vice_image_keys=("image",),
-        encoder_type="small",
-=======
     seed,
     sample_obs,
     sample_action,
@@ -204,7 +185,6 @@
     vice_image_keys=("image",),
     encoder_type="small",
     discount=0.96,
->>>>>>> 21ff8a01
 ):
     agent = VICEAgent.create_vice(
         jax.random.PRNGKey(seed),
@@ -258,9 +238,9 @@
 
 
 def make_wandb_logger(
-        project: str = "agentlace",
-        description: str = "serl_launcher",
-        debug: bool = False,
+    project: str = "agentlace",
+    description: str = "serl_launcher",
+    debug: bool = False,
 ):
     wandb_config = WandBLogger.get_default_config()
     wandb_config.update(
@@ -279,14 +259,6 @@
 
 
 def make_replay_buffer(
-<<<<<<< HEAD
-        env,
-        capacity: int = 1000000,
-        rlds_logger_path: Optional[str] = None,
-        type: str = "replay_buffer",
-        image_keys: list = [],  # used only type=="memory_efficient_replay_buffer"
-        preload_rlds_path: Optional[str] = None,
-=======
     env,
     capacity: int = 1000000,
     rlds_logger_path: Optional[str] = None,
@@ -294,7 +266,6 @@
     image_keys: list = [],  # used only type=="memory_efficient_replay_buffer"
     preload_rlds_path: Optional[str] = None,
     preload_data_transform: Optional[callable] = None,
->>>>>>> 21ff8a01
 ):
     """
     This is the high-level helper function to

--- conflicted
+++ resolved
@@ -1,31 +1,17 @@
-# Voxel SERL
+# SERL: A Software Suite for Sample-Efficient Robotic Reinforcement Learning
 
-## Contributions
+![](https://github.com/rail-berkeley/serl/workflows/pre-commit/badge.svg)
+[![License: MIT](https://img.shields.io/badge/License-MIT-yellow.svg)](https://opensource.org/licenses/MIT)
+[![Static Badge](https://img.shields.io/badge/Project-Page-a)](https://serl-robot.github.io/)
 
-| Code Directory                                                                                             | Description                                |
-|------------------------------------------------------------------------------------------------------------|--------------------------------------------|
-| [robot_controllers](https://github.com/nisutte/voxel-serl/tree/develop/serl_robot_infra/robot_controllers) | Impedance controller for the UR5 robot arm |
-| [box_picking_env](https://github.com/nisutte/voxel-serl/tree/develop/serl_robot_infra/box_picking_env)     | Environment setup for the box picking task |
-| [vision](https://github.com/nisutte/voxel-serl/tree/develop/serl_launcher/serl_launcher/vision)            | Point-Cloud based encoders                 |
-| [utils](https://github.com/nisutte/voxel-serl/blob/develop/serl_robot_infra/ur_env/camera/utils.py)        | Point-Cloud fusion and voxelization        |
+![](./docs/images/tasks-banner.gif)
 
-## Quick start guide for box picking with a UR5 robot arm
+**Webpage: [https://serl-robot.github.io/](https://serl-robot.github.io/)**
 
-### Without cameras (TODO modify the bash files)
+SERL provides a set of libraries, env wrappers, and examples to train RL policies for robotic manipulation tasks. The following sections describe how to use SERL. We will illustrate the usage with examples.
 
-1. Follow the installation in the official [SERL repo](https://github.com/rail-berkeley/serl).
-2. Check [envs](https://github.com/nisutte/voxel-serl/blob/develop/serl_robot_infra/ur_env/envs) and either use the provided [box_picking_env](https://github.com/nisutte/voxel-serl/blob/develop/serl_robot_infra/ur_env/envs/camera_env/box_picking_camera_env.py) or set up a new environment using the one mentioned as a template. (New environments have to be registered [here](https://github.com/nisutte/voxel-serl/blob/develop/serl_robot_infra/ur_env/__init__.py))
-2. Use the [config](https://github.com/nisutte/voxel-serl/blob/develop/serl_robot_infra/ur_env/envs/camera_env/config.py) file to configure all the robot-arm specific parameters, as well as gripper and camera infos.
-3. Go to the [box picking](https://github.com/nisutte/voxel-serl/blob/develop/examples/box_picking_drq) folder and modify the bash files ```run_learner.py``` and ```run_actor.py```. If no images are used, set ```camera_mode``` to ```none``` . WandB logging can be deactivated if ```debug``` is set to True.
-4. Record 20 demostrations using [record_demo.py](https://github.com/nisutte/voxel-serl/blob/develop/examples/box_picking_drq/record_demo.py) in the same folder. Double check that the ```camera_mode``` and all environment-wrappers are identical to [drq_policy.py](https://github.com/nisutte/voxel-serl/blob/develop/examples/box_picking_drq/drq_policy.py).
-5. Update the demonstrations path in the ```run_learner.py``` and execute it and ```run_actor.py``` simultaneously to start the RL training.
-6. To evaluate on a policy, modify and execute ```run_evaluation.py``` with the specified checkpoint path and step. 
+🎬: [SERL video](https://www.youtube.com/watch?v=Um4CjBmHdcw), [additional video](https://www.youtube.com/watch?v=17NrtKHdPDw) on sample efficient RL.
 
-<<<<<<< HEAD
-## Modaliy examples
-<p>
-  <img src="./docs/images/trajectory%20timeline.png" width="50%"/>
-=======
 **Table of Contents**
 - [SERL: A Software Suite for Sample-Efficient Robotic Reinforcement Learning](#serl-a-software-suite-for-sample-efficient-robotic-reinforcement-learning)
   - [Installation](#installation)
@@ -83,13 +69,56 @@
 
 <p align="center">
   <img src="./docs/images/software_design.png" width="80%"/>
->>>>>>> 21ff8a01
 </p>
 
-## TODO's
-- [ ] improve readme
-- [ ] add paper link
-- [ ] document how to use in a real setting
+**Table for code structure**
 
-## Notes
-- clu needs to be installed for a parameter overview of the model+| Code Directory | Description |
+| --- | --- |
+| [serl_launcher](https://github.com/rail-berkeley/serl/blob/main/serl_launcher) | Main code for SERL |
+| [serl_launcher.agents](https://github.com/rail-berkeley/serl/blob/main/serl_launcher/serl_launcher/agents/) | Agent Policies (e.g. DRQ, SAC, BC) |
+| [serl_launcher.wrappers](https://github.com/rail-berkeley/serl/blob/main/serl_launcher/serl_launcher/wrappers) | Gym env wrappers |
+| [serl_launcher.data](https://github.com/rail-berkeley/serl/blob/main/serl_launcher/serl_launcher/data) | Replay buffer and data store |
+| [serl_launcher.vision](https://github.com/rail-berkeley/serl/blob/main/serl_launcher/serl_launcher/vision) | Vision related models and utils |
+| [franka_sim](./franka_sim) | Franka mujoco simulation gym environment |
+| [serl_robot_infra](./serl_robot_infra/) | Robot infra for running with real robots |
+| [serl_robot_infra.robot_servers](https://github.com/rail-berkeley/serl/blob/main/serl_robot_infra/robot_servers/) | Flask server for sending commands to robot via ROS |
+| [serl_robot_infra.franka_env](https://github.com/rail-berkeley/serl/blob/main/serl_robot_infra/franka_env/) | Gym env for real franka robot |
+
+## Quick Start with SERL in Sim
+
+We provide a simulated environment for trying out SERL with a franka robot.
+
+Check out the [Quick Start with SERL in Sim](/docs/sim_quick_start.md)
+ - [Training from state observation example](/docs/sim_quick_start.md#1-training-from-state-observation-example)
+ - [Training from image observation example](/docs/sim_quick_start.md#2-training-from-image-observation-example)
+ - [Training from image observation with 20 demo trajectories example](/docs/sim_quick_start.md#3-training-from-image-observation-with-20-demo-trajectories-example)
+
+## Run with Franka Arm on Real Robot
+
+We provide a step-by-step guide to run RL policies with SERL on the real Franka robot.
+
+Check out the [Run with Franka Arm on Real Robot](/docs/real_franka.md)
+ - [Peg Insertion 📍](/docs/real_franka.md#1-peg-insertion-📍)
+ - [PCB Component Insertion 🖥️](/docs/real_franka.md#2-pcb-component-insertion-🖥️)
+ - [Cable Routing 🔌](/docs/real_franka.md#3-cable-routing-🔌)
+ - [Object Relocation 🗑️](/docs/real_franka.md#4-object-relocation-🗑️)
+
+## Contribution
+
+We welcome contributions to this repository! Fork and submit a PR if you have any improvements to the codebase. Before submitting a PR, please run `pre-commit run --all-files` to ensure that the codebase is formatted correctly.
+
+## Citation
+
+If you use this code for your research, please cite our paper:
+
+```bibtex
+@misc{luo2024serl,
+      title={SERL: A Software Suite for Sample-Efficient Robotic Reinforcement Learning},
+      author={Jianlan Luo and Zheyuan Hu and Charles Xu and You Liang Tan and Jacob Berg and Archit Sharma and Stefan Schaal and Chelsea Finn and Abhishek Gupta and Sergey Levine},
+      year={2024},
+      eprint={2401.16013},
+      archivePrefix={arXiv},
+      primaryClass={cs.RO}
+}
+```